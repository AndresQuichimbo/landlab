--- conflicted
+++ resolved
@@ -32,10 +32,7 @@
 test:
   requires:
     - pytest 3.7.2
-<<<<<<< HEAD
-=======
 
->>>>>>> 3e9a91d4
   commands:
     - pytest --pyargs landlab --doctest-modules -o doctest_optionflags="NORMALIZE_WHITESPACE IGNORE_EXCEPTION_DETAIL ALLOW_UNICODE"
 
