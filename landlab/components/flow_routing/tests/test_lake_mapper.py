# -*- coding: utf-8 -*-
"""
test_lake_mapper:

Created on Sun Sep 27 09:52:50, 2015

@author: gtucker, amended dejh
"""

import landlab
from landlab import RasterModelGrid
from landlab.components.flow_routing.route_flow_dn import FlowRouter
from landlab.components.flow_routing.lake_mapper import \
    DepressionFinderAndRouter
from numpy import sin, pi
import numpy as np  # for use of np.round
from numpy.testing import assert_array_equal, assert_array_almost_equal
from landlab import BAD_INDEX_VALUE as XX
from nose.tools import (with_setup, assert_true, assert_false,
                        assert_almost_equal, assert_equal)

NUM_GRID_ROWS = 8
NUM_GRID_COLS = 8
PERIOD_X = 8.
PERIOD_Y = 4.


def create_test_grid():
    """
    Create a test grid and elevation field with sinusoidal depressions and
    hills.
    """
    # Create grid
    rmg = RasterModelGrid(NUM_GRID_ROWS, NUM_GRID_COLS)

    # Create topography field
    z = rmg.add_zeros('node', 'topographic__elevation')

    # Make topography into sinusoidal hills and depressions
    z[:] = sin(2*pi*rmg.node_x/PERIOD_X) * sin(2*pi*rmg.node_y/PERIOD_Y)

    # Set 3 sides of the grid to be closed boundaries
    rmg.set_closed_boundaries_at_grid_edges(False, True, True, True)

    return rmg


def setup_dans_grid():
    """
    Create a 7x7 test grid with a well defined hole in it.
    """
    from landlab import RasterModelGrid
    from landlab.components.flow_routing.route_flow_dn import FlowRouter
    from landlab.components.flow_routing.lake_mapper import \
        DepressionFinderAndRouter

    global fr, lf, mg
    global z, r_new, r_old, A_new, A_old, s_new, depr_outlet_target

    mg = RasterModelGrid(7, 7, 1.)

    z = np.array([0.0,  0.0,  0.0,  0.0,  0.0,  0.0,  0.0,
                  0.0,  2.0,  2.0,  2.0,  2.0,  2.0,  0.0,
                  0.0,  2.0,  1.6,  1.5,  1.6,  2.0,  0.0,
                  0.0,  2.0,  1.7,  1.6,  1.7,  2.0,  0.0,
                  0.0,  2.0,  1.8,  2.0,  2.0,  2.0,  0.0,
                  0.0,  1.0,  0.6,  1.0,  1.0,  1.0,  0.0,
                  0.0,  0.0, -0.5,  0.0,  0.0,  0.0,  0.0]).flatten()

    r_old = np.array([0,  1,  2,  3,  4,  5,  6,
                      7,  1,  2,  3,  4,  5, 13,
                     14, 14, 17, 17, 17, 20, 20,
                     21, 21, 17, 17, 17, 27, 27,
                     28, 28, 37, 38, 39, 34, 34,
                     35, 44, 44, 44, 46, 47, 41,
                     42, 43, 44, 45, 46, 47, 48]).flatten()

    r_new = np.array([0,  1,  2,  3,  4,  5,  6,
                      7,  1,  2,  3,  4,  5, 13,
                     14, 14, 23, 23, 24, 20, 20,
                     21, 21, 30, 30, 24, 27, 27,
                     28, 28, 37, 38, 39, 34, 34,
                     35, 44, 44, 44, 46, 47, 41,
                     42, 43, 44, 45, 46, 47, 48]).flatten()

    A_old = np.array([[0.,  1.,  1.,  1.,  1.,  1.,  0.,
                       0.,  1.,  1.,  1.,  1.,  1.,  0.,
                       1.,  1.,  1.,  6.,  1.,  1.,  1.,
                       1.,  1.,  1.,  1.,  1.,  1.,  1.,
                       1.,  1.,  1.,  1.,  1.,  1.,  1.,
                       0.,  1.,  2.,  2.,  2.,  1.,  0.,
                       0.,  0.,  5.,  0.,  2.,  1.,  0.]]).flatten()

    A_new = np.array([[0.,  1.,  1.,  1.,  1.,  1.,  0.,
                       0.,  1.,  1.,  1.,  1.,  1.,  0.,
                       1.,  1.,  1.,  1.,  1.,  1.,  1.,
                       1.,  1.,  3.,  3.,  1.,  1.,  1.,
                       1.,  1.,  7.,  1.,  1.,  1.,  1.,
                       0.,  1.,  8.,  2.,  2.,  1.,  0.,
                       0.,  0., 11.,  0.,  2.,  1.,  0.]]).flatten()

    s_new = np.array([0,  1,  8,  2,  9,  3, 10,
                      4, 11,  5, 12,  6,  7, 13,
                     14, 15, 20, 19, 21, 22, 27,
                     26, 28, 29, 34, 33, 35, 41,
                     42, 43, 44, 36, 37, 30, 23,
                     16, 17, 24, 18, 25, 38, 31,
                     45, 46, 39, 32, 47, 40, 48]).flatten()

    depr_outlet_target = np.array([XX, XX, XX, XX, XX, XX, XX,
                                   XX, XX, XX, XX, XX, XX, XX,
                                   XX, XX, 30, 30, 30, XX, XX,
                                   XX, XX, 30, 30, 30, XX, XX,
                                   XX, XX, XX, XX, XX, XX, XX,
                                   XX, XX, XX, XX, XX, XX, XX,
                                   XX, XX, XX, XX, XX, XX, XX]).flatten()

    mg.add_field('node', 'topographic__elevation', z, units='-')

    fr = FlowRouter(mg)
    lf = DepressionFinderAndRouter(mg)


def setup_D4_grid():
    """
    Test functionality of routing when D4 is specified.
    """
    global frD8, frD4, lfD8, lfD4, mg1, mg2
    global z, lake_nodes

    mg1 = RasterModelGrid(7, 7, 1.)
    mg2 = RasterModelGrid(7, 7, 1.)
    z = mg1.node_x.copy() + 1.
    lake_nodes = np.array([10, 16, 17, 18, 24, 32, 33, 38, 40])
    z[lake_nodes] = 0.
    mg1.add_field('node', 'topographic__elevation', z, units='-')
    mg2.add_field('node', 'topographic__elevation', z, units='-')

    frD8 = FlowRouter(mg1)
    frD4 = FlowRouter(mg2)
    lfD8 = DepressionFinderAndRouter(mg1, routing='D8')
    lfD4 = DepressionFinderAndRouter(mg2, routing='D4')

def check_fields1(grid):
    """
    Check to make sure the right fields have been created.
    """
    try:
        grid.at_node['topographic__elevation']
        grid.at_node['flood_status_code']
        grid.at_node['depression__depth']
        grid.at_node['depression__outlet_node']
        grid.at_node['is_pit']
    except:
        print('Test failure in check_fields')
        raise


def check_array_values1(rmg, lm):
    """
    Check values of the various fields against known values.
    """
    assert_array_equal(lm.is_pit, \
    [False, False, False, False, False, False, False, False, False, False, False, False,
     False, False,  True, False, False, False, False, False, False, False, False, False,
     False, False,  True, False, False, False, False, False, False, False, False, False,
     False, False, False, False, False, False, False, False, False, False,  True, False,
     False,  True, False, False, False, False, False, False, False, False, False, False,
     False, False, False, False])

    assert_array_equal(lm.flood_status, \
    [0, 0, 0, 0, 0, 0, 0, 0, 0, 0, 0, 0, 0, 3, 3, 0, 0, 0, 0, 0, 0, 3, 3, 0,
     0, 3, 3, 3, 3, 0, 0, 0, 0, 3, 3, 3, 3, 0, 0, 0, 0, 0, 0, 0, 0, 3, 3, 0,
     0, 3, 0, 0, 0, 3, 3, 0, 0, 0, 0, 0, 0, 0, 0, 0])

    dd1 = np.round(lm.depression_depth*100)
    assert_array_equal(dd1, \
    [ 0.,   0.,   0.,   0.,   0.,   0.,   0.,   0.,   0.,   0.,   0.,   0.,
      0.,  71., 100.,   0.,   0.,   0.,   0.,   0.,   0.,   0.,   0.,   0.,
      0.,  71., 100.,  71.,   0.,   0.,   0.,   0.,   0.,   0.,   0.,   0.,
      0.,   0.,   0.,   0.,   0.,   0.,   0.,   0.,   0.,  71., 100.,   0.,
      0.,   0.,   0.,   0.,   0.,   0.,   0.,   0.,   0.,   0.,   0.,   0.,
      0.,   0.,   0.,   0.])

    dd1 = np.round(rmg.at_node['depression__depth']*100)
    assert_array_equal(dd1, \
    [ 0.,   0.,   0.,   0.,   0.,   0.,   0.,   0.,   0.,   0.,   0.,   0.,
      0.,  71., 100.,   0.,   0.,   0.,   0.,   0.,   0.,   0.,   0.,   0.,
      0.,  71., 100.,  71.,   0.,   0.,   0.,   0.,   0.,   0.,   0.,   0.,
      0.,   0.,   0.,   0.,   0.,   0.,   0.,   0.,   0.,  71., 100.,   0.,
      0.,   0.,   0.,   0.,   0.,   0.,   0.,   0.,   0.,   0.,   0.,   0.,
      0.,   0.,   0.,   0.])
      
    assert_array_equal(lm.depression_outlet_map, \
    [XX, XX, XX, XX, XX, XX,
     XX, XX, XX, XX, XX, XX,
     XX,  5,  5, XX, XX, XX,
     XX, XX, XX,  5,  5, XX,
     XX,  5,  5,  5,  5, XX,
     XX, XX, XX,  5,  5,  5,
      5, XX, XX, XX, XX, XX,
     XX, XX, XX,  5,  5, XX,
     XX, 50, XX, XX, XX,  5,
      5, XX, XX, XX, XX, XX,
     XX, XX, XX, XX])

    assert_array_equal(rmg.at_node['depression__outlet_node'], \
    [XX, XX, XX, XX, XX, XX,
     XX, XX, XX, XX, XX, XX,
     XX,  5,  5, XX, XX, XX,
     XX, XX, XX,  5,  5, XX,
     XX,  5,  5,  5,  5, XX,
     XX, XX, XX,  5,  5,  5,
      5, XX, XX, XX, XX, XX,
     XX, XX, XX,  5,  5, XX,
     XX, 50, XX, XX, XX,  5,
      5, XX, XX, XX, XX, XX,
     XX, XX, XX, XX])


def setup_dans_grid2():
    """
    Create a 7x7 test grid with a well defined hole in it, AT THE EDGE.
    """
    from landlab import RasterModelGrid
    from landlab.components.flow_routing.route_flow_dn import FlowRouter
    from landlab.components.flow_routing.lake_mapper import \
        DepressionFinderAndRouter

    global fr, lf, mg
    global z, r_new, r_old, A_new, A_old, s_new, depr_outlet_target

    mg = RasterModelGrid((7, 7), (1., 1.))

    z = mg.node_x.copy()
    guard_sides = np.concatenate((np.arange(7, 14), np.arange(35, 42)))
    edges = np.concatenate((np.arange(7), np.arange(42, 49)))
    hole_here = np.array(([15, 16, 22, 23, 29, 30]))
    z[guard_sides] = z[13]
    z[edges] = -2.  # force flow outwards from the tops of the guards
    z[hole_here] = -1.

    A_new = np.array([[[0.,   1.,   1.,   1.,   1.,   1.,   0.,
                        0.,   1.,   1.,   1.,   1.,   1.,   0.,
                       15.,   9.,   4.,   3.,   2.,   1.,   0.,
                        0.,   6.,   4.,   3.,   2.,   1.,   0.,
                        0.,   1.,   4.,   3.,   2.,   1.,   0.,
                        0.,   1.,   1.,   1.,   1.,   1.,   0.,
                        0.,   1.,   1.,   1.,   1.,   1.,   0.]]]).flatten()

    depr_outlet_target = np.array([XX, XX, XX, XX, XX, XX, XX,
                                   XX, XX, XX, XX, XX, XX, XX,
                                   XX, 14, 14, XX, XX, XX, XX,
                                   XX, 14, 14, XX, XX, XX, XX,
                                   XX, 14, 14, XX, XX, XX, XX,
                                   XX, XX, XX, XX, XX, XX, XX,
                                   XX, XX, XX, XX, XX, XX, XX]).flatten()

    mg.add_field('node', 'topographic__elevation', z, units='-')

    fr = FlowRouter(mg)
    lf = DepressionFinderAndRouter(mg)
    
<<<<<<< HEAD
    
def check_fields2(grid):
=======

def check_fields(grid):
>>>>>>> f7485905
    """
    Check to make sure the right fields have been created.
    """
    try:
        grid.at_node['topographic__elevation']
        grid.at_node['flood_status_code']
        grid.at_node['depression__depth']
        grid.at_node['depression__outlet_node']
        grid.at_node['is_pit']
    except:
        print('Test failure in check_fields')
        raise


def check_array_values2(rmg, lm):
    """
    Check values of the various fields against known values.
    """
    assert_array_equal(lm.is_pit,
    [False, False, False, False, False, False, False, False, False, False, False, False,
     False, False,  True, False, False, False, False, False, False, False, False, False,
     False, False,  True, False, False, False, False, False, False, False, False, False,
     False, False, False, False, False, False, False, False, False, False,  True, False,
     False,  True, False, False, False, False, False, False, False, False, False, False,
     False, False, False, False])

    assert_array_equal(lm.flood_status,
    [0, 0, 0, 0, 0, 0, 0, 0, 0, 0, 0, 0, 0, 3, 3, 0, 0, 0, 0, 0, 0, 3, 3, 0,
     0, 3, 3, 3, 3, 0, 0, 0, 0, 3, 3, 3, 3, 0, 0, 0, 0, 0, 0, 0, 0, 3, 3, 0,
     0, 3, 0, 0, 0, 3, 3, 0, 0, 0, 0, 0, 0, 0, 0, 0])

    dd1 = np.round(lm.depression_depth*100)
    assert_array_equal(dd1,
    [ 0.,   0.,   0.,   0.,   0.,   0.,   0.,   0.,   0.,   0.,   0.,   0.,
      0.,  71., 100.,   0.,   0.,   0.,   0.,   0.,   0.,   0.,   0.,   0.,
      0.,  71., 100.,  71.,   0.,   0.,   0.,   0.,   0.,   0.,   0.,   0.,
      0.,   0.,   0.,   0.,   0.,   0.,   0.,   0.,   0.,  71., 100.,   0.,
      0.,   0.,   0.,   0.,   0.,   0.,   0.,   0.,   0.,   0.,   0.,   0.,
      0.,   0.,   0.,   0.])

    dd1 = np.round(rmg.at_node['depression__depth']*100)
    assert_array_equal(dd1,
    [ 0.,   0.,   0.,   0.,   0.,   0.,   0.,   0.,   0.,   0.,   0.,   0.,
      0.,  71., 100.,   0.,   0.,   0.,   0.,   0.,   0.,   0.,   0.,   0.,
      0.,  71., 100.,  71.,   0.,   0.,   0.,   0.,   0.,   0.,   0.,   0.,
      0.,   0.,   0.,   0.,   0.,   0.,   0.,   0.,   0.,  71., 100.,   0.,
      0.,   0.,   0.,   0.,   0.,   0.,   0.,   0.,   0.,   0.,   0.,   0.,
      0.,   0.,   0.,   0.])
      
    assert_array_equal(lm.depression_outlet_map,
    [XX, XX, XX, XX, XX, XX,
     XX, XX, XX, XX, XX, XX,
     XX,  5,  5, XX, XX, XX,
     XX, XX, XX,  5,  5, XX,
     XX,  5,  5,  5,  5, XX,
     XX, XX, XX,  5,  5,  5,
      5, XX, XX, XX, XX, XX,
     XX, XX, XX,  5,  5, XX,
     XX, 50, XX, XX, XX,  5,
      5, XX, XX, XX, XX, XX,
     XX, XX, XX, XX])

    assert_array_equal(rmg.at_node['depression__outlet_node'], \
    [XX, XX, XX, XX, XX, XX,
     XX, XX, XX, XX, XX, XX,
     XX,  5,  5, XX, XX, XX,
     XX, XX, XX,  5,  5, XX,
     XX,  5,  5,  5,  5, XX,
     XX, XX, XX,  5,  5,  5,
      5, XX, XX, XX, XX, XX,
     XX, XX, XX,  5,  5, XX,
     XX, 50, XX, XX, XX,  5,
      5, XX, XX, XX, XX, XX,
     XX, XX, XX, XX])


def test_lake_mapper():
    """
    Create a test grid and run a series of tests.
    """
    # Make a test grid
    rmg = create_test_grid()

    # Instantiate a lake mapper
    # (Note that we don't need to send it an input file name, because our grid
    # already has a topographic__elevation field)
    lm = DepressionFinderAndRouter(rmg)
    
    # Run it on our test grid
    lm.map_depressions()
    
    # Run tests
    check_fields1(rmg)
    check_array_values1(rmg, lm)
    check_fields2(rmg)
    check_array_values2(rmg, lm)

@with_setup(setup_dans_grid)
def test_initial_routing():
    """
    Test the action of fr.route_flow() on the grid.
    """
    fr.route_flow()
    assert_array_equal(mg.at_node['flow_receiver'], r_old)
    assert_array_almost_equal(mg.at_node['drainage_area'], A_old)

@with_setup(setup_dans_grid)
def test_rerouting_with_supplied_pits():
    """
    Test with the output from a successful run of fr.route_flow.
    """
    fr.route_flow()
    lf.map_depressions()
    assert_array_equal(mg.at_node['flow_receiver'], r_new)
    assert_array_almost_equal(mg.at_node['drainage_area'], A_new)
    assert_array_almost_equal(mg.at_node['water__volume_flux'], A_new)
    assert_array_equal(mg.at_node['upstream_node_order'], s_new)

@with_setup(setup_dans_grid)
def test_filling_alone():
    """
    Test the filler alone, w/o supplying information on the pits.
    """
    lf.map_depressions(pits=None, reroute_flow=False)
    assert_array_equal(mg.at_node['flow_receiver'], np.zeros(49, dtype=float))
    assert_array_equal(lf.depression_outlet_map, depr_outlet_target)

@with_setup(setup_dans_grid)
def test_filling_supplied_pits():
    """
    Test the filler without rereouting, but confusingly, where there *is*
    aready routing information available!
    Also tests the supply of an array for 'pits'
    """
    fr.route_flow()
    lf.map_depressions(pits=mg.at_node['flow_sinks'], reroute_flow=False)
    assert_array_equal(mg.at_node['flow_receiver'], r_old)

@with_setup(setup_dans_grid)
def test_pits_as_IDs():
    """
    Smoke test for passing specific IDs, not an array, to the mapper.
    """
    fr.route_flow()
    lf.map_depressions(pits=np.where(mg.at_node['flow_sinks'])[0])
    assert_array_almost_equal(mg.at_node['drainage_area'], A_new)


@with_setup(setup_dans_grid2)
def test_edge_draining():
    """
    This tests when the lake attempts to drain from an edge, where an issue
    is suspected.
    """
    fr.route_flow()
    lf.map_depressions()
    assert_array_almost_equal(mg.at_node['drainage_area'], A_new)
    assert_array_equal(lf.depression_outlet_map, depr_outlet_target)

def test_degenerate_drainage():
    """
    This "hourglass" configuration should be one of the hardest to correctly
    re-route.
    """
    mg = RasterModelGrid(9,5)
    z_init = mg.node_x.copy()*0.0001 + 1.
    lake_pits = np.array([7, 11, 12, 13, 17, 27, 31, 32, 33, 37])
    z_init[lake_pits] = -1.
    z_init[22] = 0.  # the common spill pt for both lakes
    z_init[21] = 0.1  # an adverse bump in the spillway
    z_init[20] = -0.2  # the spillway
    z = mg.add_field('node', 'topographic__elevation', z_init)

    fr = FlowRouter(mg)
    lf = DepressionFinderAndRouter(mg)
    fr.route_flow()
    lf.map_depressions()

    correct_A = np.array([ 0.,   0.,   0.,   0.,   0.,
                           0.,   1.,   1.,   1.,   0.,
                           0.,   4.,   1.,   3.,   0.,
                           0.,   1.,  10.,   1.,   0.,
                          21.,  21.,   1.,   1.,   0.,
                           0.,   1.,   9.,   1.,   0.,
                           0.,   4.,   1.,   3.,   0.,
                           0.,   1.,   1.,   1.,   0.,
                           0.,   0.,   0.,   0.,   0.])
    
    thelake = np.concatenate((lake_pits, [22])).sort()

    assert_array_almost_equal(mg.at_node['drainage_area'], correct_A)
    
    # assert np.all(np.equal(lf.lake_map[thelake], lf.lake_map[thelake[0]]))
    # assert not lf.lake_map[thelake[0]] == XX

def test_three_pits():
    """
    A test to ensure the component correctly handles cases where there are
    multiple pits.
    """
    mg = RasterModelGrid(10,10,1.)
    z = mg.add_field('node', 'topographic__elevation', mg.node_x.copy())
    # a sloping plane
    #np.random.seed(seed=0)
    #z += np.random.rand(100)/10000.
    # punch some holes
    z[33] = 1.
    z[43] = 1.
    z[37] = 4.
    z[74:76] = 1.
    fr = FlowRouter(mg)
    lf = DepressionFinderAndRouter(mg)
    fr.route_flow()
    lf.map_depressions()
    
    flow_sinks_target = np.zeros(100, dtype=bool)
    flow_sinks_target[mg.boundary_nodes] = True
    # no internal sinks now:
    assert_array_equal(mg.at_node['flow_sinks'], flow_sinks_target)
    
    # test conservation of mass:
    assert_almost_equal(mg.at_node['drainage_area'
                                       ].reshape((10,10))[1:-1,1].sum(), 8.**2)
    # ^all the core nodes
    
    # test the actual flow field:
    nA = np.array([  0.,   0.,   0.,   0.,   0.,   0.,   0.,   0.,   0.,   0.,
                     8.,   8.,   7.,   6.,   5.,   4.,   3.,   2.,   1.,   0.,
                     2.,   2.,   1.,   1.,   2.,   1.,   1.,   1.,   1.,   0.,
                    26.,  26.,  25.,  15.,  11.,  10.,   9.,   8.,   1.,   0.,
                     2.,   2.,   1.,   9.,   2.,   1.,   1.,   1.,   1.,   0.,
                     2.,   2.,   1.,   1.,   5.,   4.,   3.,   2.,   1.,   0.,
                     2.,   2.,   1.,   1.,   1.,   1.,   3.,   2.,   1.,   0.,
                    20.,  20.,  19.,  18.,  17.,  12.,   3.,   2.,   1.,   0.,
                     2.,   2.,   1.,   1.,   1.,   1.,   3.,   2.,   1.,   0.,
                     0.,   0.,   0.,   0.,   0.,   0.,   0.,   0.,   0.,   0.])
    assert_array_equal(mg.at_node['drainage_area'], nA)
    
    #test a couple more properties:
    lc = np.empty(100, dtype=int)
    lc.fill(XX)
    lc[33] = 33
    lc[43] = 33
    lc[37] = 37
    lc[74:76] = 74
    assert_array_equal(lf.lake_map, lc)
    assert_array_equal(lf.lake_codes, [33, 37, 74])
    assert_equal(lf.number_of_lakes, 3)
    assert_array_almost_equal(lf.lake_areas, [2., 1., 2.])
    assert_array_almost_equal(lf.lake_volumes, [2., 2., 4.])

def test_composite_pits():
    """
    A test to ensure the component correctly handles cases where there are
    multiple pits, inset into each other.
    """
    mg = RasterModelGrid(10, 10, 1.)
    z = mg.add_field('node', 'topographic__elevation', mg.node_x.copy())
    # a sloping plane
    #np.random.seed(seed=0)
    #z += np.random.rand(100)/10000.
    # punch one big hole
    z.reshape((10,10))[3:8,3:8] = 0.
    # dig a couple of inset holes
    z[57] = -1.
    z[44] = -2.
    z[54] = -10.
    fr = FlowRouter(mg)
    lf = DepressionFinderAndRouter(mg)
    fr.route_flow()
    lf.map_depressions()
    
    flow_sinks_target = np.zeros(100, dtype=bool)
    flow_sinks_target[mg.boundary_nodes] = True
    # no internal sinks now:
    assert_array_equal(mg.at_node['flow_sinks'], flow_sinks_target)
    
    # test conservation of mass:
    assert_almost_equal(mg.at_node['drainage_area'
                                       ].reshape((10,10))[1:-1,1].sum(), 8.**2)
    # ^all the core nodes
    
    # test the actual flow field:
    nA = np.array([  0.,   0.,   0.,   0.,   0.,   0.,   0.,   0.,   0.,   0.,
                     8.,   8.,   7.,   6.,   5.,   4.,   3.,   2.,   1.,   0.,
                     1.,   1.,   1.,   1.,   1.,   1.,   1.,   1.,   1.,   0.,
                     1.,   1.,   1.,   4.,   2.,   2.,   8.,   4.,   1.,   0.,
                     1.,   1.,   1.,   8.,   3.,  15.,   3.,   2.,   1.,   0.,
                     1.,   1.,   1.,  13.,  25.,   6.,   3.,   2.,   1.,   0.,
                     1.,   1.,   1.,  45.,   3.,   3.,   5.,   2.,   1.,   0.,
                    50.,  50.,  49.,   3.,   2.,   2.,   2.,   4.,   1.,   0.,
                     1.,   1.,   1.,   1.,   1.,   1.,   1.,   1.,   1.,   0.,
                     0.,   0.,   0.,   0.,   0.,   0.,   0.,   0.,   0.,   0.])
    assert_array_equal(mg.at_node['drainage_area'], nA)
    
    # the lake code map:
    lc = np.array([XX, XX, XX, XX, XX, XX, XX, XX, XX, XX,
                   XX, XX, XX, XX, XX, XX, XX, XX, XX, XX,
                   XX, XX, XX, XX, XX, XX, XX, XX, XX, XX,
                   XX, XX, XX, 57, 57, 57, 57, 57, XX, XX,
                   XX, XX, XX, 57, 57, 57, 57, 57, XX, XX,
                   XX, XX, XX, 57, 57, 57, 57, 57, XX, XX,
                   XX, XX, XX, 57, 57, 57, 57, 57, XX, XX,
                   XX, XX, XX, 57, 57, 57, 57, 57, XX, XX,
                   XX, XX, XX, XX, XX, XX, XX, XX, XX, XX,
                   XX, XX, XX, XX, XX, XX, XX, XX, XX, XX])
    
    #test the remaining properties:
    assert_equal(lf.lake_outlets.size, 1)
    assert_equal(lf.lake_outlets[0], 72)
    outlets_in_map = np.unique(lf.depression_outlet_map)
    assert_equal(outlets_in_map.size, 2)
    assert_equal(outlets_in_map[0], 72)
    assert_equal(lf.number_of_lakes, 1)
    assert_equal(lf.lake_codes[0], 57)
    assert_array_equal(lf.lake_map, lc)
    assert_almost_equal(lf.lake_areas[0], 25.)
    assert_almost_equal(lf.lake_volumes[0], 63.)

@with_setup(setup_D4_grid)
def test_D8_D4_fill():
    """
    Tests the functionality of D4 filling.
    """
    lfD8.map_depressions(pits=None, reroute_flow=False)
    lfD4.map_depressions(pits=None, reroute_flow=False)
    assert_equal(lfD8.number_of_lakes, 1)
    assert_equal(lfD4.number_of_lakes, 3)
    
    correct_D8_lake_map = np.empty(7*7, dtype=int)
    correct_D8_lake_map.fill(XX)
    correct_D8_lake_map[lake_nodes] = 10
    correct_D4_lake_map = correct_D8_lake_map.copy()
    correct_D4_lake_map[lake_nodes[5:]] = 32
    correct_D4_lake_map[lake_nodes[-2]] = 38
    correct_D8_depths = np.zeros(7*7, dtype=float)
    correct_D8_depths[lake_nodes] = 2.
    correct_D4_depths = correct_D8_depths.copy()
    correct_D4_depths[lake_nodes[5:]] = 4.
    correct_D4_depths[lake_nodes[-2]] = 3.
    
    assert_array_equal(lfD8.lake_map, correct_D8_lake_map)
    assert_array_equal(lfD4.lake_map, correct_D4_lake_map)
    
    assert_array_almost_equal(mg1.at_node['depression__depth'],
                              correct_D8_depths)
    assert_array_almost_equal(mg2.at_node['depression__depth'],
                              correct_D4_depths)

@with_setup(setup_D4_grid)
def test_D8_D4_route():
    """
    Tests the functionality of D4 routing.
    """
    frD8.route_flow(method='D8')
    frD4.route_flow(method='D4')
    lfD8.map_depressions()
    lfD4.map_depressions()
    assert_equal(lfD8.number_of_lakes, 1)
    assert_equal(lfD4.number_of_lakes, 3)
    
    flow_recD8 = np.array([ 0,  1,  2,  3,  4,  5,  6,  7, 16, 16, 16, 18, 18,
                           13, 14, 14, 15, 16, 10, 18, 20, 21, 16, 16, 16, 18,
                           33, 27, 28, 28, 24, 24, 24, 32, 34, 35, 35, 38, 32,
                           32, 32, 41, 42, 43, 44, 45, 46, 47, 48])
    flow_recD4 = np.array([ 0,  1,  2,  3,  4,  5,  6,  7,  7, 16, 17, 18, 11,
                           13, 14, 14, 15, 16, 17, 18, 20, 21, 21, 16, 17, 18,
                           33, 27, 28, 28, 29, 24, 31, 32, 34, 35, 35, 36, 37,
                           32, 33, 41, 42, 43, 44, 45, 46, 47, 48])
    assert_array_equal(mg1.at_node['flow_receiver'], flow_recD8)
    assert_array_equal(mg2.at_node['flow_receiver'], flow_recD4)
    assert_array_almost_equal(mg1.at_node['drainage_area'].reshape((7,7))[:,
                                  0].sum(),
                              mg2.at_node['drainage_area'].reshape((7,7))[:,
                                  0].sum())


if __name__=='__main__':
    test_lake_mapper()<|MERGE_RESOLUTION|>--- conflicted
+++ resolved
@@ -261,13 +261,7 @@
     fr = FlowRouter(mg)
     lf = DepressionFinderAndRouter(mg)
     
-<<<<<<< HEAD
-    
 def check_fields2(grid):
-=======
-
-def check_fields(grid):
->>>>>>> f7485905
     """
     Check to make sure the right fields have been created.
     """
