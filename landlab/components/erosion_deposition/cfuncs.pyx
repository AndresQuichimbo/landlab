--- conflicted
+++ resolved
@@ -20,13 +20,9 @@
                     np.ndarray[DTYPE_FLOAT_t, ndim=1] qs_in,
                     np.ndarray[DTYPE_FLOAT_t, ndim=1] Es,
                     DTYPE_FLOAT_t v_s,
-<<<<<<< HEAD
-                    DTYPE_FLOAT_t F_f):
-=======
-                    DTYPE_FLOAT_t F_c,
+                    DTYPE_FLOAT_t F_f,
                     DTYPE_FLOAT_t phi):
 
->>>>>>> 08f611b7
     """Calculate and qs and qs_in."""
     # define internal variables
     cdef unsigned int n_nodes = stack_flip_ud.size
@@ -49,13 +45,8 @@
         #
         if q[node_id] > 0:
             qs[node_id] = ((qs_in[node_id]
-<<<<<<< HEAD
-                            + (1.0 - F_f) * Es[node_id] * node_spacing[node_id] ** 2)
-                           / (1.0 + (v_s * node_spacing[node_id]**2 / (q[node_id]))))
-=======
-                            + (F_c * (1. - phi) * Es[node_id]) * cell_area_at_node[node_id])
+                            + ((1.0 - F_f) * (1. - phi) * Es[node_id]) * cell_area_at_node[node_id])
                            / (1.0 + (v_s * cell_area_at_node[node_id] / (q[node_id]))))
->>>>>>> 08f611b7
 
             # finally, add this nodes qs to recieiving nodes qs_in.
             # if qs[node_id] == 0, then there is no need for this line to be
