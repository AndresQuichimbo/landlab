--- conflicted
+++ resolved
@@ -207,7 +207,6 @@
         """Initialize the Space model.
 
         """
-<<<<<<< HEAD
         super(Space, self).__init__(grid, m_sp=m_sp, n_sp=n_sp,
                                     phi=phi, F_f=F_f, v_s=v_s,
                                     dt_min=dt_min,
@@ -217,28 +216,6 @@
 
         # space specific inits
         self.H_star = H_star
-=======
-# THESE ARE THE OLD TESTS, BEFORE THE CHANGE THAT NOW HAS ELEVATION CHANGES
-# ONLY APPLIED TO CORE NODES:
-#        array([ 0.50005858,  0.5       ,  0.5       ,  0.5       ,  0.5       ,
-#            0.5       ,  0.31524982,  0.43663631,  0.48100988,  0.5       ,
-#            0.5       ,  0.43662792,  0.43661476,  0.48039544,  0.5       ,
-#            0.5       ,  0.48085233,  0.48039228,  0.47769742,  0.5       ,
-#            0.5       ,  0.5       ,  0.5       ,  0.5       ,  0.5       ])
-#        array([ 0.02316337,  1.53606698,  2.5727653 ,  3.51126678,  4.56077707,
-#            1.58157495,  0.24386828,  0.37232163,  0.42741854,  5.50969486,
-#            2.54008677,  0.37232688,  0.37232168,  0.42797088,  6.52641123,
-#            3.55874171,  0.42756557,  0.42797367,  0.44312812,  7.55334077,
-#            4.55922478,  5.5409473 ,  6.57035008,  7.5038935 ,  8.51034357])
-        #assign class variables to grid fields; create necessary fields
-        self.flow_receivers = grid.at_node['flow__receiver_node']
-        self.stack = grid.at_node['flow__upstream_node_order']
-        self.topographic__elevation = grid.at_node['topographic__elevation']
-        self.slope = grid.at_node['topographic__steepest_slope']
-        self.link_to_reciever = grid.at_node['flow__link_to_receiver_node']
-        self.cell_area_at_node = grid.cell_area_at_node
-
->>>>>>> 08f611b7
         try:
             self.soil__depth = grid.at_node['soil__depth']
         except KeyError:
