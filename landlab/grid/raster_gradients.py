--- conflicted
+++ resolved
@@ -16,11 +16,7 @@
 """
 from collections import deque
 
-<<<<<<< HEAD
-from landlab.core.utils import make_optional_arg_into_id_array, radians_to_degrees
-=======
 import numpy as np
->>>>>>> 2f9e4969
 
 from landlab.core.utils import make_optional_arg_into_id_array, radians_to_degrees
 from landlab.grid import gradients
@@ -498,16 +494,6 @@
 
     # return only those at cell.
     return (
-<<<<<<< HEAD
-        n_ENE[I, :],
-        n_NNE[I, :],
-        n_NNW[I, :],
-        n_WNW[I, :],
-        n_WSW[I, :],
-        n_SSW[I, :],
-        n_SSE[I, :],
-        n_ESE[I, :],
-=======
         n_ENE[node_at_cell, :],
         n_NNE[node_at_cell, :],
         n_NNW[node_at_cell, :],
@@ -516,7 +502,6 @@
         n_SSW[node_at_cell, :],
         n_SSE[node_at_cell, :],
         n_ESE[node_at_cell, :],
->>>>>>> 2f9e4969
     )
 
 
@@ -878,19 +863,6 @@
     if s_ENE.shape[0] == grid.number_of_nodes:
         node_at_cell = grid.node_at_cell
     else:
-<<<<<<< HEAD
-        I = np.arange(grid.number_of_cells)
-
-    return (
-        s_ENE[I],
-        s_NNE[I],
-        s_NNW[I],
-        s_WNW[I],
-        s_WSW[I],
-        s_SSW[I],
-        s_SSE[I],
-        s_ESE[I],
-=======
         node_at_cell = np.arange(grid.number_of_cells)
 
     return (
@@ -902,7 +874,6 @@
         s_SSW[node_at_cell],
         s_SSE[node_at_cell],
         s_ESE[node_at_cell],
->>>>>>> 2f9e4969
     )
 
 
@@ -1132,20 +1103,6 @@
     if angle_ESE.shape[0] == grid.number_of_nodes:
         node_at_cell = grid.node_at_cell
     else:
-<<<<<<< HEAD
-        I = np.arange(grid.number_of_cells)
-
-    if unit == "degrees" or unit == "radians":
-        return (
-            angle_ENE[I],
-            angle_NNE[I],
-            angle_NNW[I],
-            angle_WNW[I],
-            angle_WSW[I],
-            angle_SSW[I],
-            angle_SSE[I],
-            angle_ESE[I],
-=======
         node_at_cell = np.arange(grid.number_of_cells)
 
     if unit == "degrees" or unit == "radians":
@@ -1158,7 +1115,6 @@
             angle_SSW[node_at_cell],
             angle_SSE[node_at_cell],
             angle_ESE[node_at_cell],
->>>>>>> 2f9e4969
         )
     else:
         raise TypeError("unit must be 'degrees' or 'radians'")
