#! /usr/env/python
"""
Python implementation of RadialModelGrid, a grid class used to create and
manage structured Voronoi-Delaunay grids for 2D numerical models.

Do NOT add new documentation here. Grid documentation is now built in a semi-
automated fashion. To modify the text seen on the web, edit the files
`docs/text_for_[gridfile].py.txt`.
"""

import numpy

from landlab.utils.decorators import deprecated

from .voronoi import VoronoiDelaunayGrid


class RadialModelGrid(VoronoiDelaunayGrid):

    """Grid of concentric circles.

    This inherited class implements a circular grid in which grid nodes are
    placed at regular radial and semi-regular arc-wise intervals. That is,
    if the radial spacing between *shells* is *dr*, the nodes are placed around
    the circular shell at regular intervals that get as close as possible to
    *dr*. The points are then arranged in a Delaunay triangulation with Voronoi
    cells. Within each ring, nodes are numbered according to Landlab
    convention, from the first node counterclockwise of east. Numbering
    begins at the centermost node and works outwards through the rings.

    Parameters
    ----------
    num_shells : int
        Number of rings in the grid.
    dr : float, optional
        Radial interval for rings.
    origin_x : float, optional
        x-coordinate of origin node.
    origin_y : float, optional
        y-coordinate of origin node.

    Returns
    -------
    RadialModelGrid
        A newly-created grid.

    Examples
    --------
    A grid with just one ring will have a node at the origin surrounded
    by six other nodes.

    >>> from landlab import RadialModelGrid
    >>> omg = RadialModelGrid(num_shells=1, dr=1., origin_x=0., origin_y=0.)
    >>> omg.number_of_nodes
    7
    >>> omg.number_of_cells
    1

    A second rings will have 13 nodes.

    >>> omg = RadialModelGrid(2)
    >>> omg.number_of_nodes
    20
    """

    def __init__(self, num_shells=0, dr=1.0, origin_x=0.0, origin_y=0.0, **kwds):
        """Create a circular grid.

        Create a circular grid in which grid nodes are placed at regular
        radial and semi-regular arc-wise intervals. That is, if the radial
        spacing between *shells* is *dr*, the nodes are placed around the
        circular shell at regular intervals that get as close as possible to
        *dr*.  The points are then arranged in a Delaunay triangulation with
        Voronoi cells.

        Parameters
        ----------
        num_shells : int
            Number of rings in the grid.
        dr : float, optional
            Radial interval for rings.
        origin_x : float, optional
            x-coordinate of origin node.
        origin_y : float, optional
            y-coordinate of origin node.

        Returns
        -------
        RadialModelGrid
            A newly-created grid.

        Examples
        --------
        A grid with just one ring will have a node at the origin surrounded
        by six other nodes.

        >>> from landlab import RadialModelGrid
        >>> omg = RadialModelGrid(num_shells=1, dr=1., origin_x=0.,
        ...                       origin_y=0.)
        >>> omg.number_of_nodes
        7
        >>> omg.number_of_cells
        1

        A second rings will have 13 nodes.

        >>> omg = RadialModelGrid(2)
        >>> omg.number_of_nodes
        20
        """
        # Set number of nodes, and initialize if caller has given dimensions
        if num_shells > 0:
            self._initialize(num_shells, dr, origin_x, origin_y)
        super(RadialModelGrid, self).__init__(**kwds)
        self._origin = (origin_y, origin_x)

    @classmethod
    def from_dict(cls, params):
        """
        LLCATS: GINF
        """
<<<<<<< HEAD
        num_shells = params.pop("num_shells")

        return cls(num_shells=num_shells, **params)
=======
        num_shells = params["num_shells"]
        dr = params.get("dr", 1.)
        origin = params.get("origin", (0., 0.))

        return cls(num_shells=num_shells, dr=dr, origin_x=origin[0], origin_y=origin[1])
>>>>>>> 2f9e4969

    def _initialize(self, num_shells, dr, origin_x=0.0, origin_y=0.0):
        [pts, npts] = self._create_radial_points(num_shells, dr)
        self._n_shells = int(num_shells)
        self._dr = dr
        super(RadialModelGrid, self)._initialize(pts[:, 0], pts[:, 1])

    def _create_radial_points(self, num_shells, dr, origin_x=0.0, origin_y=0.0):
        """Create a set of points on concentric circles.

        Creates and returns a set of (x,y) points placed in a series of
        concentric circles around the origin.
        """
        shells = numpy.arange(0, num_shells) + 1
        twopi = 2 * numpy.pi
        # number of points in each shell
        n_pts_in_shell = numpy.round(twopi * shells)
        dtheta = twopi / n_pts_in_shell
        npts = int(sum(n_pts_in_shell) + 1)
        pts = numpy.zeros((npts, 2))
        r = shells * dr
        startpt = 1
        for i in numpy.arange(0, num_shells):
            theta = dtheta[i] * numpy.arange(0, n_pts_in_shell[i]) + dtheta[i] / (i + 1)
            ycoord = r[i] * numpy.sin(theta)
            if numpy.isclose(ycoord[-1], 0.):
                # this modification necessary to force the first ring to
                # follow our new CCW from E numbering convention (DEJH, Nov15)
                ycoord[-1] = 0.
                pts[startpt : (startpt + int(n_pts_in_shell[i])), 0] = numpy.roll(
                    r[i] * numpy.cos(theta), 1
                )
                pts[startpt : (startpt + int(n_pts_in_shell[i])), 1] = numpy.roll(
                    ycoord, 1
                )
            else:
                pts[startpt : (startpt + int(n_pts_in_shell[i])), 0] = r[i] * numpy.cos(
                    theta
                )
                pts[startpt : (startpt + int(n_pts_in_shell[i])), 1] = ycoord
            startpt += int(n_pts_in_shell[i])
        pts[:, 0] += origin_x
        pts[:, 1] += origin_y

        return pts, npts

    @property
    def number_of_shells(self):
        """Number of node shells in grid.

        Returns
        -------
        int
            The number of node shells in the radial grid (not counting the
            center node).

        LLCATS: GINF
        """
        return self._n_shells

    @property
    @deprecated(use="spacing_of_shells", version=1.0)
    def shell_spacing(self):
        """Fixed distance between shells.

        LLCATS: DEPR GINF MEAS
        """
        return self._dr

    @property
    def spacing_of_shells(self):
        """Fixed distance between shells.

        LLCATS: GINF MEAS
        """
        return self._dr

    @property
    def number_of_nodes_in_shell(self):
        """Number of nodes in each shell.

        Returns
        -------
        int
            Number of nodes in each shell, excluding the center node.

        LLCATS: GINF NINF
        """
        try:
            return self._nnodes_inshell
        except AttributeError:
            n_pts_in_shell = numpy.round(
                2. * numpy.pi * (numpy.arange(self.number_of_shells, dtype=float) + 1.)
            )
            self._nnodes_inshell = n_pts_in_shell.astype(int)
            return self._nnodes_inshell

    @property
    def radius_at_node(self):
        """Distance for center node to each node.

        Returns
        -------
        ndarray of float
            The distance from the center node of each node.

        >>> mg = RadialModelGrid(num_shells=2)
        >>> mg.radius_at_node
        array([ 2.,  2.,  2.,  2.,  2.,  1.,  1.,  2.,  0.,  1.,  1.,  2.,  2.,
                1.,  1.,  2.,  2.,  2.,  2.,  2.])

        LLCATS: NINF MEAS
        """
        try:
            return self._node_radii
        except AttributeError:
            self._node_radii = numpy.sqrt(
<<<<<<< HEAD
                numpy.square(self.node_x - self._origin[1])
                + numpy.square(self.node_y - self._origin[0])
=======
                numpy.square(self.node_x - self._origin_x)
                + numpy.square(self.node_y - self._origin_y)
>>>>>>> 2f9e4969
            )
            return self._node_radii<|MERGE_RESOLUTION|>--- conflicted
+++ resolved
@@ -119,17 +119,11 @@
         """
         LLCATS: GINF
         """
-<<<<<<< HEAD
-        num_shells = params.pop("num_shells")
-
-        return cls(num_shells=num_shells, **params)
-=======
         num_shells = params["num_shells"]
         dr = params.get("dr", 1.)
         origin = params.get("origin", (0., 0.))
 
         return cls(num_shells=num_shells, dr=dr, origin_x=origin[0], origin_y=origin[1])
->>>>>>> 2f9e4969
 
     def _initialize(self, num_shells, dr, origin_x=0.0, origin_y=0.0):
         [pts, npts] = self._create_radial_points(num_shells, dr)
@@ -247,12 +241,7 @@
             return self._node_radii
         except AttributeError:
             self._node_radii = numpy.sqrt(
-<<<<<<< HEAD
-                numpy.square(self.node_x - self._origin[1])
-                + numpy.square(self.node_y - self._origin[0])
-=======
                 numpy.square(self.node_x - self._origin_x)
                 + numpy.square(self.node_y - self._origin_y)
->>>>>>> 2f9e4969
             )
             return self._node_radii